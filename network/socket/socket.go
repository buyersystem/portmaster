--- conflicted
+++ resolved
@@ -106,14 +106,9 @@
 	i.Lock()
 	defer i.Unlock()
 
-<<<<<<< HEAD
-// GetInode returns the Inode.
-func (i *BindInfo) GetInode() int { return i.Inode }
+	return i.UID, i.Inode
+}
 
 // compile time checks
 var _ Info = new(ConnectionInfo)
-var _ Info = new(BindInfo)
-=======
-	return i.UID, i.Inode
-}
->>>>>>> 53fdbeac
+var _ Info = new(BindInfo)